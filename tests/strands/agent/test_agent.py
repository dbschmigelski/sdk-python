import copy
import importlib
import json
import os
import textwrap
import unittest.mock
import warnings
from uuid import uuid4

import pytest
from pydantic import BaseModel

import strands
from strands import Agent
from strands.agent import AgentResult
from strands.agent.conversation_manager.null_conversation_manager import NullConversationManager
from strands.agent.conversation_manager.sliding_window_conversation_manager import SlidingWindowConversationManager
from strands.agent.state import AgentState
from strands.handlers.callback_handler import PrintingCallbackHandler, null_callback_handler
from strands.hooks import BeforeToolCallEvent
from strands.interrupt import Interrupt
from strands.models.bedrock import DEFAULT_BEDROCK_MODEL_ID, BedrockModel
from strands.session.repository_session_manager import RepositorySessionManager
from strands.telemetry.tracer import serialize
from strands.types._events import EventLoopStopEvent, ModelStreamEvent
from strands.types.content import Messages
from strands.types.exceptions import ContextWindowOverflowException, EventLoopException
from strands.types.session import Session, SessionAgent, SessionMessage, SessionType
from tests.fixtures.mock_session_repository import MockedSessionRepository
from tests.fixtures.mocked_model_provider import MockedModelProvider

# For unit testing we will use the the us inference
FORMATTED_DEFAULT_MODEL_ID = DEFAULT_BEDROCK_MODEL_ID.format("us")


@pytest.fixture
def mock_randint():
    with unittest.mock.patch.object(strands.agent.agent.random, "randint") as mock:
        yield mock


@pytest.fixture
def mock_model(request):
    async def stream(*args, **kwargs):
        result = mock.mock_stream(*copy.deepcopy(args), **copy.deepcopy(kwargs))
        # If result is already an async generator, yield from it
        if hasattr(result, "__aiter__"):
            async for item in result:
                yield item
        else:
            # If result is a regular generator or iterable, convert to async
            for item in result:
                yield item

    mock = unittest.mock.Mock(spec=getattr(request, "param", None))
    mock.configure_mock(mock_stream=unittest.mock.MagicMock())
    mock.stream.side_effect = stream

    return mock


@pytest.fixture
def system_prompt(request):
    return request.param if hasattr(request, "param") else "You are a helpful assistant."


@pytest.fixture
def callback_handler():
    return unittest.mock.Mock()


@pytest.fixture
def messages(request):
    return request.param if hasattr(request, "param") else []


@pytest.fixture
def mock_event_loop_cycle():
    with unittest.mock.patch("strands.agent.agent.event_loop_cycle") as mock:
        yield mock


@pytest.fixture
def tool_registry():
    return strands.tools.registry.ToolRegistry()


@pytest.fixture
def tool_decorated():
    @strands.tools.tool(name="tool_decorated")
    def function(random_string: str) -> str:
        return random_string

    return function


@pytest.fixture
def tool_module(tmp_path):
    tool_definition = textwrap.dedent("""
        TOOL_SPEC = {
            "name": "tool_module",
            "description": "tool module",
            "inputSchema": {
                "type": "object",
                "properties": {},
            },
        }

        def tool_module():
            return
    """)
    tool_path = tmp_path / "tool_module.py"
    tool_path.write_text(tool_definition)

    return str(tool_path)


@pytest.fixture
def tool_imported(tmp_path, monkeypatch):
    tool_definition = textwrap.dedent("""
        TOOL_SPEC = {
            "name": "tool_imported",
            "description": "tool imported",
            "inputSchema": {
                "type": "object",
                "properties": {},
            },
        }

        def tool_imported():
            return
    """)
    tool_path = tmp_path / "tool_imported.py"
    tool_path.write_text(tool_definition)

    init_path = tmp_path / "__init__.py"
    init_path.touch()

    monkeypatch.syspath_prepend(str(tmp_path))

    dot_path = ".".join(os.path.splitext(tool_path)[0].split(os.sep)[-1:])
    return importlib.import_module(dot_path)


@pytest.fixture
def tool(tool_decorated, tool_registry):
    tool_registry.register_tool(tool_decorated)
    return tool_decorated


@pytest.fixture
def tools(request, tool):
    return request.param if hasattr(request, "param") else [tool_decorated]


@pytest.fixture
def agent(
    mock_model,
    system_prompt,
    callback_handler,
    messages,
    tools,
    tool,
    tool_registry,
    tool_decorated,
    request,
):
    agent = Agent(
        model=mock_model,
        system_prompt=system_prompt,
        callback_handler=callback_handler,
        messages=messages,
        tools=tools,
    )

    # Only register the tool directly if tools wasn't parameterized
    if not hasattr(request, "param") or request.param is None:
        # Create a new function tool directly from the decorated function
        agent.tool_registry.register_tool(tool_decorated)

    return agent


@pytest.fixture
def user():
    class User(BaseModel):
        name: str
        age: int
        email: str

    return User(name="Jane Doe", age=30, email="jane@doe.com")


def test_agent__init__tool_loader_format(tool_decorated, tool_module, tool_imported, tool_registry):
    _ = tool_registry

    agent = Agent(tools=[tool_decorated, tool_module, tool_imported])

    tru_tool_names = sorted(tool_spec["name"] for tool_spec in agent.tool_registry.get_all_tool_specs())
    exp_tool_names = ["tool_decorated", "tool_imported", "tool_module"]

    assert tru_tool_names == exp_tool_names


def test_agent__init__tool_loader_dict(tool_module, tool_registry):
    _ = tool_registry

    agent = Agent(tools=[{"name": "tool_module", "path": tool_module}])

    tru_tool_names = sorted(tool_spec["name"] for tool_spec in agent.tool_registry.get_all_tool_specs())
    exp_tool_names = ["tool_module"]

    assert tru_tool_names == exp_tool_names


def test_agent__init__with_default_model():
    agent = Agent()

    assert isinstance(agent.model, BedrockModel)
    assert agent.model.config["model_id"] == FORMATTED_DEFAULT_MODEL_ID


def test_agent__init__with_explicit_model(mock_model):
    agent = Agent(model=mock_model)

    assert agent.model == mock_model


def test_agent__init__with_string_model_id():
    agent = Agent(model="nonsense")

    assert isinstance(agent.model, BedrockModel)
    assert agent.model.config["model_id"] == "nonsense"


def test_agent__init__nested_tools_flattening(tool_decorated, tool_module, tool_imported, tool_registry):
    _ = tool_registry
    # Nested structure: [tool_decorated, [tool_module, [tool_imported]]]
    agent = Agent(tools=[tool_decorated, [tool_module, [tool_imported]]])
    tru_tool_names = sorted(agent.tool_names)
    exp_tool_names = ["tool_decorated", "tool_imported", "tool_module"]
    assert tru_tool_names == exp_tool_names


def test_agent__init__deeply_nested_tools(tool_decorated, tool_module, tool_imported, tool_registry):
    _ = tool_registry
    # Deeply nested structure
    nested_tools = [[[[tool_decorated]], [[tool_module]], tool_imported]]
    agent = Agent(tools=nested_tools)
    tru_tool_names = sorted(agent.tool_names)
    exp_tool_names = ["tool_decorated", "tool_imported", "tool_module"]
    assert tru_tool_names == exp_tool_names


@pytest.mark.parametrize(
    "agent_id",
    [
        "a/../b",
        "a/b",
    ],
)
def test_agent__init__invalid_id(agent_id):
    with pytest.raises(ValueError, match=f"agent_id={agent_id} | id cannot contain path separators"):
        Agent(agent_id=agent_id)


def test_agent__call__(
    mock_model,
    system_prompt,
    callback_handler,
    agent,
    tool,
    agenerator,
):
    conversation_manager_spy = unittest.mock.Mock(wraps=agent.conversation_manager)
    agent.conversation_manager = conversation_manager_spy

    mock_model.mock_stream.side_effect = [
        agenerator(
            [
                {
                    "contentBlockStart": {
                        "start": {
                            "toolUse": {
                                "toolUseId": "t1",
                                "name": tool.tool_spec["name"],
                            },
                        },
                    },
                },
                {"contentBlockDelta": {"delta": {"toolUse": {"input": '{"random_string": "abcdEfghI123"}'}}}},
                {"contentBlockStop": {}},
                {"messageStop": {"stopReason": "tool_use"}},
            ]
        ),
        agenerator(
            [
                {"contentBlockDelta": {"delta": {"text": "test text"}}},
                {"contentBlockStop": {}},
            ]
        ),
    ]

    result = agent("test message")

    tru_result = {
        "message": result.message,
        "state": result.state,
        "stop_reason": result.stop_reason,
    }
    exp_result = {
        "message": {"content": [{"text": "test text"}], "role": "assistant"},
        "state": {},
        "stop_reason": "end_turn",
    }

    assert tru_result == exp_result

    mock_model.mock_stream.assert_has_calls(
        [
            unittest.mock.call(
                [
                    {
                        "role": "user",
                        "content": [
                            {"text": "test message"},
                        ],
                    },
                ],
                [tool.tool_spec],
                system_prompt,
                tool_choice=None,
                system_prompt_content=[{"text": system_prompt}],
            ),
            unittest.mock.call(
                [
                    {
                        "role": "user",
                        "content": [
                            {"text": "test message"},
                        ],
                    },
                    {
                        "role": "assistant",
                        "content": [
                            {
                                "toolUse": {
                                    "toolUseId": "t1",
                                    "name": tool.tool_spec["name"],
                                    "input": {"random_string": "abcdEfghI123"},
                                },
                            },
                        ],
                    },
                    {
                        "role": "user",
                        "content": [
                            {
                                "toolResult": {
                                    "toolUseId": "t1",
                                    "status": "success",
                                    "content": [{"text": "abcdEfghI123"}],
                                },
                            },
                        ],
                    },
                ],
                [tool.tool_spec],
                system_prompt,
                tool_choice=None,
                system_prompt_content=[{"text": system_prompt}],
            ),
        ],
    )

    callback_handler.assert_called()
    conversation_manager_spy.apply_management.assert_called_with(agent)


def test_agent__call__passes_invocation_state(mock_model, agent, tool, mock_event_loop_cycle, agenerator):
    mock_model.mock_stream.side_effect = [
        agenerator(
            [
                {
                    "contentBlockStart": {
                        "start": {
                            "toolUse": {
                                "toolUseId": "t1",
                                "name": tool.tool_spec["name"],
                            },
                        },
                    },
                },
                {"messageStop": {"stopReason": "tool_use"}},
            ]
        ),
    ]

    override_system_prompt = "Override system prompt"
    override_model = unittest.mock.Mock()
    override_event_loop_metrics = unittest.mock.Mock()
    override_callback_handler = unittest.mock.Mock()
    override_tool_handler = unittest.mock.Mock()
    override_messages = [{"role": "user", "content": [{"text": "override msg"}]}]
    override_tool_config = {"test": "config"}

    async def check_invocation_state(**kwargs):
        invocation_state = kwargs["invocation_state"]
        assert invocation_state["some_value"] == "a_value"
        assert invocation_state["system_prompt"] == override_system_prompt
        assert invocation_state["model"] == override_model
        assert invocation_state["event_loop_metrics"] == override_event_loop_metrics
        assert invocation_state["callback_handler"] == override_callback_handler
        assert invocation_state["tool_handler"] == override_tool_handler
        assert invocation_state["messages"] == override_messages
        assert invocation_state["tool_config"] == override_tool_config
        assert invocation_state["agent"] == agent

        # Return expected values from event_loop_cycle
        yield EventLoopStopEvent("stop", {"role": "assistant", "content": [{"text": "Response"}]}, {}, {})

    mock_event_loop_cycle.side_effect = check_invocation_state

    agent(
        "test message",
        some_value="a_value",
        system_prompt=override_system_prompt,
        model=override_model,
        event_loop_metrics=override_event_loop_metrics,
        callback_handler=override_callback_handler,
        tool_handler=override_tool_handler,
        messages=override_messages,
        tool_config=override_tool_config,
    )

    mock_event_loop_cycle.assert_called_once()


def test_agent__call__retry_with_reduced_context(mock_model, agent, tool, agenerator):
    conversation_manager_spy = unittest.mock.Mock(wraps=agent.conversation_manager)
    agent.conversation_manager = conversation_manager_spy

    messages: Messages = [
        {"role": "user", "content": [{"text": "Hello!"}]},
        {
            "role": "assistant",
            "content": [{"text": "Hi!"}],
        },
        {"role": "user", "content": [{"text": "Whats your favorite color?"}]},
        {
            "role": "assistant",
            "content": [{"text": "Blue!"}],
        },
    ]
    agent.messages = messages

    mock_model.mock_stream.side_effect = [
        ContextWindowOverflowException(RuntimeError("Input is too long for requested model")),
        agenerator(
            [
                {
                    "contentBlockStart": {"start": {}},
                },
                {"contentBlockDelta": {"delta": {"text": "Green!"}}},
                {"contentBlockStop": {}},
                {"messageStop": {"stopReason": "end_turn"}},
            ]
        ),
    ]

    agent("And now?")

    expected_messages = [
        {"role": "user", "content": [{"text": "Whats your favorite color?"}]},
        {
            "role": "assistant",
            "content": [{"text": "Blue!"}],
        },
        {
            "role": "user",
            "content": [
                {"text": "And now?"},
            ],
        },
    ]

    mock_model.mock_stream.assert_called_with(
        expected_messages,
        unittest.mock.ANY,
        unittest.mock.ANY,
        tool_choice=None,
        system_prompt_content=unittest.mock.ANY,
    )

    conversation_manager_spy.reduce_context.assert_called_once()
    assert conversation_manager_spy.apply_management.call_count == 1


def test_agent__call__always_sliding_window_conversation_manager_doesnt_infinite_loop(mock_model, agent, tool):
    conversation_manager = SlidingWindowConversationManager(window_size=500, should_truncate_results=False)
    conversation_manager_spy = unittest.mock.Mock(wraps=conversation_manager)
    agent.conversation_manager = conversation_manager_spy

    messages: Messages = [
        {"role": "user", "content": [{"text": "Hello!"}]},
        {
            "role": "assistant",
            "content": [{"text": "Hi!"}],
        },
        {"role": "user", "content": [{"text": "Whats your favorite color?"}]},
    ] * 1000
    agent.messages = messages

    mock_model.mock_stream.side_effect = ContextWindowOverflowException(
        RuntimeError("Input is too long for requested model")
    )

    with pytest.raises(ContextWindowOverflowException):
        agent("Test!")

    assert conversation_manager_spy.reduce_context.call_count > 0
    assert conversation_manager_spy.apply_management.call_count == 1


def test_agent__call__null_conversation_window_manager__doesnt_infinite_loop(mock_model, agent, tool):
    agent.conversation_manager = NullConversationManager()

    messages: Messages = [
        {"role": "user", "content": [{"text": "Hello!"}]},
        {
            "role": "assistant",
            "content": [{"text": "Hi!"}],
        },
        {"role": "user", "content": [{"text": "Whats your favorite color?"}]},
    ] * 1000
    agent.messages = messages

    mock_model.mock_stream.side_effect = ContextWindowOverflowException(
        RuntimeError("Input is too long for requested model")
    )

    with pytest.raises(ContextWindowOverflowException):
        agent("Test!")


def test_agent__call__tool_truncation_doesnt_infinite_loop(mock_model, agent):
    messages: Messages = [
        {"role": "user", "content": [{"text": "Hello!"}]},
        {
            "role": "assistant",
            "content": [{"toolUse": {"toolUseId": "123", "input": {"hello": "world"}, "name": "test"}}],
        },
        {
            "role": "user",
            "content": [
                {"toolResult": {"toolUseId": "123", "content": [{"text": "Some large input!"}], "status": "success"}}
            ],
        },
    ]
    agent.messages = messages

    mock_model.mock_stream.side_effect = ContextWindowOverflowException(
        RuntimeError("Input is too long for requested model")
    )

    with pytest.raises(ContextWindowOverflowException):
        agent("Test!")


def test_agent__call__retry_with_overwritten_tool(mock_model, agent, tool, agenerator):
    conversation_manager_spy = unittest.mock.Mock(wraps=agent.conversation_manager)
    agent.conversation_manager = conversation_manager_spy

    messages: Messages = [
        {"role": "user", "content": [{"text": "Hello!"}]},
        {
            "role": "assistant",
            "content": [{"text": "Hi!"}],
        },
    ]
    agent.messages = messages

    mock_model.mock_stream.side_effect = [
        agenerator(
            [
                {
                    "contentBlockStart": {
                        "start": {
                            "toolUse": {
                                "toolUseId": "t1",
                                "name": tool.tool_spec["name"],
                            },
                        },
                    },
                },
                {"contentBlockDelta": {"delta": {"toolUse": {"input": '{"random_string": "abcdEfghI123"}'}}}},
                {"contentBlockStop": {}},
                {"messageStop": {"stopReason": "tool_use"}},
            ]
        ),
        # Will truncate the tool result
        ContextWindowOverflowException(RuntimeError("Input is too long for requested model")),
        # Will reduce the context
        ContextWindowOverflowException(RuntimeError("Input is too long for requested model")),
        agenerator([]),
    ]

    agent("test message")

    expected_messages = [
        {"role": "user", "content": [{"text": "test message"}]},
        {
            "role": "assistant",
            "content": [
                {"toolUse": {"toolUseId": "t1", "name": "tool_decorated", "input": {"random_string": "abcdEfghI123"}}}
            ],
        },
        {
            "role": "user",
            "content": [
                {
                    "toolResult": {
                        "toolUseId": "t1",
                        "status": "error",
                        "content": [{"text": "The tool result was too large!"}],
                    }
                }
            ],
        },
    ]

    mock_model.mock_stream.assert_called_with(
        expected_messages,
        unittest.mock.ANY,
        unittest.mock.ANY,
        tool_choice=None,
        system_prompt_content=unittest.mock.ANY,
    )

    assert conversation_manager_spy.reduce_context.call_count == 2
    assert conversation_manager_spy.apply_management.call_count == 1


def test_agent__call__invalid_tool_use_event_loop_exception(mock_model, agent, tool, agenerator):
    mock_model.mock_stream.side_effect = [
        agenerator(
            [
                {
                    "contentBlockStart": {
                        "start": {
                            "toolUse": {
                                "toolUseId": "t1",
                                "name": tool.tool_spec["name"],
                            },
                        },
                    },
                },
                {"contentBlockStop": {}},
                {"messageStop": {"stopReason": "tool_use"}},
            ]
        ),
        RuntimeError,
    ]

    with pytest.raises(EventLoopException):
        agent("test message")


def test_agent__call__callback(mock_model, agent, callback_handler, agenerator):
    mock_model.mock_stream.return_value = agenerator(
        [
            {"contentBlockStart": {"start": {"toolUse": {"toolUseId": "123", "name": "test"}}}},
            {"contentBlockDelta": {"delta": {"toolUse": {"input": '{"value"}'}}}},
            {"contentBlockStop": {}},
            {"contentBlockStart": {"start": {}}},
            {"contentBlockDelta": {"delta": {"reasoningContent": {"text": "value"}}}},
            {"contentBlockDelta": {"delta": {"reasoningContent": {"signature": "value"}}}},
            {"contentBlockStop": {}},
            {"contentBlockStart": {"start": {}}},
            {"contentBlockDelta": {"delta": {"text": "value"}}},
            {"contentBlockStop": {}},
        ]
    )

    agent("test")
    assert callback_handler.call_args_list == [
        unittest.mock.call(init_event_loop=True),
        unittest.mock.call(start=True),
        unittest.mock.call(start_event_loop=True),
        unittest.mock.call(event={"contentBlockStart": {"start": {"toolUse": {"toolUseId": "123", "name": "test"}}}}),
        unittest.mock.call(event={"contentBlockDelta": {"delta": {"toolUse": {"input": '{"value"}'}}}}),
        unittest.mock.call(
            agent=agent,
            current_tool_use={"toolUseId": "123", "name": "test", "input": {}},
            delta={"toolUse": {"input": '{"value"}'}},
            event_loop_cycle_id=unittest.mock.ANY,
            event_loop_cycle_span=unittest.mock.ANY,
            event_loop_cycle_trace=unittest.mock.ANY,
            request_state={},
        ),
        unittest.mock.call(event={"contentBlockStop": {}}),
        unittest.mock.call(event={"contentBlockStart": {"start": {}}}),
        unittest.mock.call(event={"contentBlockDelta": {"delta": {"reasoningContent": {"text": "value"}}}}),
        unittest.mock.call(
            agent=agent,
            delta={"reasoningContent": {"text": "value"}},
            event_loop_cycle_id=unittest.mock.ANY,
            event_loop_cycle_span=unittest.mock.ANY,
            event_loop_cycle_trace=unittest.mock.ANY,
            reasoning=True,
            reasoningText="value",
            request_state={},
        ),
        unittest.mock.call(event={"contentBlockDelta": {"delta": {"reasoningContent": {"signature": "value"}}}}),
        unittest.mock.call(
            agent=agent,
            delta={"reasoningContent": {"signature": "value"}},
            event_loop_cycle_id=unittest.mock.ANY,
            event_loop_cycle_span=unittest.mock.ANY,
            event_loop_cycle_trace=unittest.mock.ANY,
            reasoning=True,
            reasoning_signature="value",
            request_state={},
        ),
        unittest.mock.call(event={"contentBlockStop": {}}),
        unittest.mock.call(event={"contentBlockStart": {"start": {}}}),
        unittest.mock.call(event={"contentBlockDelta": {"delta": {"text": "value"}}}),
        unittest.mock.call(
            agent=agent,
            data="value",
            delta={"text": "value"},
            event_loop_cycle_id=unittest.mock.ANY,
            event_loop_cycle_span=unittest.mock.ANY,
            event_loop_cycle_trace=unittest.mock.ANY,
            request_state={},
        ),
        unittest.mock.call(event={"contentBlockStop": {}}),
        unittest.mock.call(
            message={
                "role": "assistant",
                "content": [
                    {"toolUse": {"toolUseId": "123", "name": "test", "input": {}}},
                    {"reasoningContent": {"reasoningText": {"text": "value", "signature": "value"}}},
                    {"text": "value"},
                ],
            },
        ),
        unittest.mock.call(
            result=AgentResult(
                stop_reason="end_turn",
                message={
                    "role": "assistant",
                    "content": [
                        {"toolUse": {"toolUseId": "123", "name": "test", "input": {}}},
                        {"reasoningContent": {"reasoningText": {"text": "value", "signature": "value"}}},
                        {"text": "value"},
                    ],
                },
                metrics=unittest.mock.ANY,
                state={},
            ),
        ),
    ]


@pytest.mark.asyncio
async def test_agent__call__in_async_context(mock_model, agent, agenerator):
    mock_model.mock_stream.return_value = agenerator(
        [
            {
                "contentBlockStart": {"start": {}},
            },
            {"contentBlockDelta": {"delta": {"text": "abc"}}},
            {"contentBlockStop": {}},
            {"messageStop": {"stopReason": "end_turn"}},
        ]
    )

    result = agent("test")

    tru_message = result.message
    exp_message = {"content": [{"text": "abc"}], "role": "assistant"}
    assert tru_message == exp_message


@pytest.mark.asyncio
async def test_agent_invoke_async(mock_model, agent, agenerator):
    mock_model.mock_stream.return_value = agenerator(
        [
            {
                "contentBlockStart": {"start": {}},
            },
            {"contentBlockDelta": {"delta": {"text": "abc"}}},
            {"contentBlockStop": {}},
            {"messageStop": {"stopReason": "end_turn"}},
        ]
    )

    result = await agent.invoke_async("test")

    tru_message = result.message
    exp_message = {"content": [{"text": "abc"}], "role": "assistant"}
    assert tru_message == exp_message


def test_agent_tool(mock_randint, agent):
    conversation_manager_spy = unittest.mock.Mock(wraps=agent.conversation_manager)
    agent.conversation_manager = conversation_manager_spy

    mock_randint.return_value = 1

    tru_result = agent.tool.tool_decorated(random_string="abcdEfghI123")
    exp_result = {
        "content": [
            {
                "text": "abcdEfghI123",
            },
        ],
        "status": "success",
        "toolUseId": "tooluse_tool_decorated_1",
    }

    assert tru_result == exp_result
    conversation_manager_spy.apply_management.assert_called_with(agent)


@pytest.mark.asyncio
async def test_agent_tool_in_async_context(mock_randint, agent):
    mock_randint.return_value = 123

    tru_result = agent.tool.tool_decorated(random_string="abcdEfghI123")
    exp_result = {
        "content": [
            {
                "text": "abcdEfghI123",
            },
        ],
        "status": "success",
        "toolUseId": "tooluse_tool_decorated_123",
    }

    assert tru_result == exp_result


def test_agent_tool_user_message_override(agent):
    agent.tool.tool_decorated(random_string="abcdEfghI123", user_message_override="test override")

    tru_message = agent.messages[0]
    exp_message = {
        "content": [
            {
                "text": "test override\n",
            },
            {
                "text": (
                    'agent.tool.tool_decorated direct tool call.\nInput parameters: {"random_string": "abcdEfghI123"}\n'
                ),
            },
        ],
        "role": "user",
    }

    assert tru_message == exp_message


def test_agent_tool_do_not_record_tool(agent):
    agent.record_direct_tool_call = False
    agent.tool.tool_decorated(random_string="abcdEfghI123", user_message_override="test override")

    tru_messages = agent.messages
    exp_messages = []

    assert tru_messages == exp_messages


def test_agent_tool_do_not_record_tool_with_method_override(agent):
    agent.record_direct_tool_call = True
    agent.tool.tool_decorated(
        random_string="abcdEfghI123", user_message_override="test override", record_direct_tool_call=False
    )

    tru_messages = agent.messages
    exp_messages = []

    assert tru_messages == exp_messages


def test_agent_tool_tool_does_not_exist(agent):
    with pytest.raises(AttributeError):
        agent.tool.does_not_exist()


@pytest.mark.parametrize("tools", [None, [tool_decorated]], indirect=True)
def test_agent_tool_names(tools, agent):
    actual = agent.tool_names
    expected = list(agent.tool_registry.get_all_tools_config().keys())

    assert actual == expected


def test_agent_init_with_no_model_or_model_id():
    agent = Agent()
    assert agent.model is not None
    assert agent.model.get_config().get("model_id") == FORMATTED_DEFAULT_MODEL_ID


def test_agent_tool_no_parameter_conflict(agent, tool_registry, mock_randint, agenerator):
    @strands.tools.tool(name="system_prompter")
    def function(system_prompt: str) -> str:
        return system_prompt

    agent.tool_registry.register_tool(function)

    mock_randint.return_value = 1

    tru_result = agent.tool.system_prompter(system_prompt="tool prompt")
    exp_result = {"toolUseId": "tooluse_system_prompter_1", "status": "success", "content": [{"text": "tool prompt"}]}
    assert tru_result == exp_result


def test_agent_tool_with_name_normalization(agent, tool_registry, mock_randint, agenerator):
    tool_name = "system-prompter"

    @strands.tools.tool(name=tool_name)
    def function(system_prompt: str) -> str:
        return system_prompt

    agent.tool_registry.register_tool(function)

    mock_randint.return_value = 1

    tru_result = agent.tool.system_prompter(system_prompt="tool prompt")
    exp_result = {"toolUseId": "tooluse_system_prompter_1", "status": "success", "content": [{"text": "tool prompt"}]}
    assert tru_result == exp_result


def test_agent_tool_with_no_normalized_match(agent, tool_registry, mock_randint):
    mock_randint.return_value = 1

    with pytest.raises(AttributeError) as err:
        agent.tool.system_prompter_1(system_prompt="tool prompt")

    assert str(err.value) == "Tool 'system_prompter_1' not found"


def test_agent_with_none_callback_handler_prints_nothing():
    agent = Agent()

    assert isinstance(agent.callback_handler, PrintingCallbackHandler)


def test_agent_with_callback_handler_none_uses_null_handler():
    agent = Agent(callback_handler=None)

    assert agent.callback_handler == null_callback_handler


def test_agent_callback_handler_not_provided_creates_new_instances():
    """Test that when callback_handler is not provided, new PrintingCallbackHandler instances are created."""
    # Create two agents without providing callback_handler
    agent1 = Agent()
    agent2 = Agent()

    # Both should have PrintingCallbackHandler instances
    assert isinstance(agent1.callback_handler, PrintingCallbackHandler)
    assert isinstance(agent2.callback_handler, PrintingCallbackHandler)

    # But they should be different object instances
    assert agent1.callback_handler is not agent2.callback_handler


def test_agent_callback_handler_explicit_none_uses_null_handler():
    """Test that when callback_handler is explicitly set to None, null_callback_handler is used."""
    agent = Agent(callback_handler=None)

    # Should use null_callback_handler
    assert agent.callback_handler is null_callback_handler


def test_agent_callback_handler_custom_handler_used():
    """Test that when a custom callback_handler is provided, it is used."""
    custom_handler = unittest.mock.Mock()
    agent = Agent(callback_handler=custom_handler)

    # Should use the provided custom handler
    assert agent.callback_handler is custom_handler


def test_agent_structured_output(agent, system_prompt, user, agenerator):
    # Setup mock tracer and span
    mock_strands_tracer = unittest.mock.MagicMock()
    mock_otel_tracer = unittest.mock.MagicMock()
    mock_span = unittest.mock.MagicMock()
    mock_strands_tracer.tracer = mock_otel_tracer
    mock_otel_tracer.start_as_current_span.return_value.__enter__.return_value = mock_span
    agent.tracer = mock_strands_tracer

    agent.model.structured_output = unittest.mock.Mock(return_value=agenerator([{"output": user}]))

    prompt = "Jane Doe is 30 years old and her email is jane@doe.com"

    # Store initial message count
    initial_message_count = len(agent.messages)

    tru_result = agent.structured_output(type(user), prompt)
    exp_result = user
    assert tru_result == exp_result

    # Verify conversation history is not polluted
    assert len(agent.messages) == initial_message_count

    # Verify the model was called with temporary messages array
    agent.model.structured_output.assert_called_once_with(
        type(user), [{"role": "user", "content": [{"text": prompt}]}], system_prompt=system_prompt
    )

    mock_span.set_attributes.assert_called_once_with(
        {
            "gen_ai.system": "strands-agents",
            "gen_ai.agent.name": "Strands Agents",
            "gen_ai.agent.id": "default",
            "gen_ai.operation.name": "execute_structured_output",
        }
    )

    # ensure correct otel event messages are emitted
    act_event_names = mock_span.add_event.call_args_list
    exp_event_names = [
        unittest.mock.call(
            "gen_ai.system.message", attributes={"role": "system", "content": serialize([{"text": system_prompt}])}
        ),
        unittest.mock.call(
            "gen_ai.user.message",
            attributes={
                "role": "user",
                "content": '[{"text": "Jane Doe is 30 years old and her email is jane@doe.com"}]',
            },
        ),
        unittest.mock.call("gen_ai.choice", attributes={"message": json.dumps(user.model_dump())}),
    ]

    assert act_event_names == exp_event_names


def test_agent_structured_output_multi_modal_input(agent, system_prompt, user, agenerator):
    # Setup mock tracer and span
    mock_strands_tracer = unittest.mock.MagicMock()
    mock_otel_tracer = unittest.mock.MagicMock()
    mock_span = unittest.mock.MagicMock()
    mock_strands_tracer.tracer = mock_otel_tracer
    mock_otel_tracer.start_as_current_span.return_value.__enter__.return_value = mock_span
    agent.tracer = mock_strands_tracer
    agent.model.structured_output = unittest.mock.Mock(return_value=agenerator([{"output": user}]))

    prompt = [
        {"text": "Please describe the user in this image"},
        {
            "image": {
                "format": "png",
                "source": {
                    "bytes": b"\x89PNG\r\n\x1a\n",
                },
            }
        },
    ]

    # Store initial message count
    initial_message_count = len(agent.messages)

    tru_result = agent.structured_output(type(user), prompt)
    exp_result = user
    assert tru_result == exp_result

    # Verify conversation history is not polluted
    assert len(agent.messages) == initial_message_count

    # Verify the model was called with temporary messages array
    agent.model.structured_output.assert_called_once_with(
        type(user), [{"role": "user", "content": prompt}], system_prompt=system_prompt
    )

    mock_span.add_event.assert_called_with(
        "gen_ai.choice",
        attributes={"message": json.dumps(user.model_dump())},
    )


@pytest.mark.asyncio
async def test_agent_structured_output_in_async_context(agent, user, agenerator):
    agent.model.structured_output = unittest.mock.Mock(return_value=agenerator([{"output": user}]))

    prompt = "Jane Doe is 30 years old and her email is jane@doe.com"

    # Store initial message count
    initial_message_count = len(agent.messages)

    tru_result = await agent.structured_output_async(type(user), prompt)
    exp_result = user
    assert tru_result == exp_result

    # Verify conversation history is not polluted
    assert len(agent.messages) == initial_message_count


def test_agent_structured_output_without_prompt(agent, system_prompt, user, agenerator):
    """Test that structured_output works with existing conversation history and no new prompt."""
    agent.model.structured_output = unittest.mock.Mock(return_value=agenerator([{"output": user}]))

    # Add some existing messages to the agent
    existing_messages = [
        {"role": "user", "content": [{"text": "Jane Doe is 30 years old"}]},
        {"role": "assistant", "content": [{"text": "I understand."}]},
    ]
    agent.messages.extend(existing_messages)

    initial_message_count = len(agent.messages)

    tru_result = agent.structured_output(type(user))  # No prompt provided
    exp_result = user
    assert tru_result == exp_result

    # Verify conversation history is unchanged
    assert len(agent.messages) == initial_message_count
    assert agent.messages == existing_messages

    # Verify the model was called with existing messages only
    agent.model.structured_output.assert_called_once_with(type(user), existing_messages, system_prompt=system_prompt)


@pytest.mark.asyncio
async def test_agent_structured_output_async(agent, system_prompt, user, agenerator):
    agent.model.structured_output = unittest.mock.Mock(return_value=agenerator([{"output": user}]))

    prompt = "Jane Doe is 30 years old and her email is jane@doe.com"

    # Store initial message count
    initial_message_count = len(agent.messages)

    tru_result = agent.structured_output(type(user), prompt)
    exp_result = user
    assert tru_result == exp_result

    # Verify conversation history is not polluted
    assert len(agent.messages) == initial_message_count

    # Verify the model was called with temporary messages array
    agent.model.structured_output.assert_called_once_with(
        type(user), [{"role": "user", "content": [{"text": prompt}]}], system_prompt=system_prompt
    )


@pytest.mark.asyncio
async def test_stream_async_returns_all_events(mock_event_loop_cycle, alist):
    agent = Agent()

    # Define the side effect to simulate callback handler being called multiple times
    async def test_event_loop(*args, **kwargs):
        yield ModelStreamEvent({"data": "First chunk"})
        yield ModelStreamEvent({"data": "Second chunk"})
        yield ModelStreamEvent({"data": "Final chunk", "complete": True})

        # Return expected values from event_loop_cycle
        yield EventLoopStopEvent("stop", {"role": "assistant", "content": [{"text": "Response"}]}, {}, {})

    mock_event_loop_cycle.side_effect = test_event_loop
    mock_callback = unittest.mock.Mock()

    stream = agent.stream_async("test message", callback_handler=mock_callback)

    tru_events = await alist(stream)
    exp_events = [
        {"init_event_loop": True, "callback_handler": mock_callback},
        {"data": "First chunk"},
        {"data": "Second chunk"},
        {"complete": True, "data": "Final chunk"},
        {
            "result": AgentResult(
                stop_reason="stop",
                message={"role": "assistant", "content": [{"text": "Response"}]},
                metrics={},
                state={},
            ),
        },
    ]
    assert tru_events == exp_events

    exp_calls = [unittest.mock.call(**event) for event in exp_events]
    mock_callback.assert_has_calls(exp_calls)


@pytest.mark.asyncio
async def test_stream_async_multi_modal_input(mock_model, agent, agenerator, alist):
    mock_model.mock_stream.return_value = agenerator(
        [
            {"contentBlockDelta": {"delta": {"text": "I see text and an image"}}},
            {"contentBlockStop": {}},
            {"messageStop": {"stopReason": "end_turn"}},
        ]
    )

    prompt = [
        {"text": "This is a description of the image:"},
        {
            "image": {
                "format": "png",
                "source": {
                    "bytes": b"\x89PNG\r\n\x1a\n",
                },
            }
        },
    ]

    stream = agent.stream_async(prompt)
    await alist(stream)

    tru_message = agent.messages
    exp_message = [
        {"content": prompt, "role": "user"},
        {"content": [{"text": "I see text and an image"}], "role": "assistant"},
    ]
    assert tru_message == exp_message


@pytest.mark.asyncio
async def test_stream_async_passes_invocation_state(agent, mock_model, mock_event_loop_cycle, agenerator, alist):
    mock_model.mock_stream.side_effect = [
        agenerator(
            [
                {
                    "contentBlockStart": {
                        "start": {
                            "toolUse": {
                                "toolUseId": "t1",
                                "name": "a_tool",
                            },
                        },
                    },
                },
                {"messageStop": {"stopReason": "tool_use"}},
            ]
        ),
    ]

    async def check_invocation_state(**kwargs):
        invocation_state = kwargs["invocation_state"]
        assert invocation_state["some_value"] == "a_value"
        # Return expected values from event_loop_cycle
        yield EventLoopStopEvent("stop", {"role": "assistant", "content": [{"text": "Response"}]}, {}, {})

    mock_event_loop_cycle.side_effect = check_invocation_state

    stream = agent.stream_async("test message", some_value="a_value")

    tru_events = await alist(stream)
    exp_events = [
        {"init_event_loop": True, "some_value": "a_value"},
        {
            "result": AgentResult(
                stop_reason="stop",
                message={"role": "assistant", "content": [{"text": "Response"}]},
                metrics={},
                state={},
            ),
        },
    ]
    assert tru_events == exp_events

    assert mock_event_loop_cycle.call_count == 1


@pytest.mark.asyncio
async def test_stream_async_raises_exceptions(mock_event_loop_cycle):
    mock_event_loop_cycle.side_effect = ValueError("Test exception")

    agent = Agent()
    stream = agent.stream_async("test message")

    await anext(stream)
    with pytest.raises(ValueError, match="Test exception"):
        await anext(stream)


def test_agent_init_with_trace_attributes():
    """Test that trace attributes are properly initialized in the Agent."""
    # Test with valid trace attributes
    valid_attributes = {
        "string_attr": "value",
        "int_attr": 123,
        "float_attr": 45.6,
        "bool_attr": True,
        "list_attr": ["item1", "item2"],
    }

    agent = Agent(trace_attributes=valid_attributes)

    # Check that all valid attributes were copied
    assert agent.trace_attributes == valid_attributes

    # Test with mixed valid and invalid trace attributes
    mixed_attributes = {
        "valid_str": "value",
        "invalid_dict": {"key": "value"},  # Should be filtered out
        "invalid_set": {1, 2, 3},  # Should be filtered out
        "valid_list": [1, 2, 3],  # Should be kept
        "invalid_nested_list": [1, {"nested": "dict"}],  # Should be filtered out
    }

    agent = Agent(trace_attributes=mixed_attributes)

    # Check that only valid attributes were copied
    assert "valid_str" in agent.trace_attributes
    assert "valid_list" in agent.trace_attributes
    assert "invalid_dict" not in agent.trace_attributes
    assert "invalid_set" not in agent.trace_attributes
    assert "invalid_nested_list" not in agent.trace_attributes


@unittest.mock.patch("strands.agent.agent.get_tracer")
def test_agent_init_initializes_tracer(mock_get_tracer):
    """Test that the tracer is initialized when creating an Agent."""
    mock_tracer = unittest.mock.MagicMock()
    mock_get_tracer.return_value = mock_tracer

    agent = Agent()

    # Verify tracer was initialized
    mock_get_tracer.assert_called_once()
    assert agent.tracer == mock_tracer
    assert agent.trace_span is None


@unittest.mock.patch("strands.agent.agent.get_tracer")
def test_agent_call_creates_and_ends_span_on_success(mock_get_tracer, mock_model, agenerator):
    """Test that __call__ creates and ends a span when the call succeeds."""
    # Setup mock tracer and span
    mock_tracer = unittest.mock.MagicMock()
    mock_span = unittest.mock.MagicMock()
    mock_tracer.start_agent_span.return_value = mock_span
    mock_get_tracer.return_value = mock_tracer

    # Setup mock model response
    mock_model.mock_stream.side_effect = [
        agenerator(
            [
                {"contentBlockDelta": {"delta": {"text": "test response"}}},
                {"contentBlockStop": {}},
            ]
        ),
    ]

    # Create agent and make a call
    agent = Agent(model=mock_model)
    result = agent("test prompt")

    # Verify span was created
    mock_tracer.start_agent_span.assert_called_once_with(
        messages=[{"content": [{"text": "test prompt"}], "role": "user"}],
        agent_name="Strands Agents",
        model_id=unittest.mock.ANY,
        tools=agent.tool_names,
        system_prompt=agent.system_prompt,
        custom_trace_attributes=agent.trace_attributes,
    )

    # Verify span was ended with the result
    mock_tracer.end_agent_span.assert_called_once_with(span=mock_span, response=result)


@pytest.mark.asyncio
@unittest.mock.patch("strands.agent.agent.get_tracer")
async def test_agent_stream_async_creates_and_ends_span_on_success(mock_get_tracer, mock_event_loop_cycle, alist):
    """Test that stream_async creates and ends a span when the call succeeds."""
    # Setup mock tracer and span
    mock_tracer = unittest.mock.MagicMock()
    mock_span = unittest.mock.MagicMock()
    mock_tracer.start_agent_span.return_value = mock_span
    mock_get_tracer.return_value = mock_tracer

    async def test_event_loop(*args, **kwargs):
        yield EventLoopStopEvent("stop", {"role": "assistant", "content": [{"text": "Agent Response"}]}, {}, {})

    mock_event_loop_cycle.side_effect = test_event_loop

    # Create agent and make a call
    agent = Agent(model=mock_model)
    stream = agent.stream_async("test prompt")
    await alist(stream)

    # Verify span was created
    mock_tracer.start_agent_span.assert_called_once_with(
        messages=[{"content": [{"text": "test prompt"}], "role": "user"}],
        agent_name="Strands Agents",
        model_id=unittest.mock.ANY,
        tools=agent.tool_names,
        system_prompt=agent.system_prompt,
        custom_trace_attributes=agent.trace_attributes,
    )

    expected_response = AgentResult(
        stop_reason="stop", message={"role": "assistant", "content": [{"text": "Agent Response"}]}, metrics={}, state={}
    )

    # Verify span was ended with the result
    mock_tracer.end_agent_span.assert_called_once_with(span=mock_span, response=expected_response)


@unittest.mock.patch("strands.agent.agent.get_tracer")
def test_agent_call_creates_and_ends_span_on_exception(mock_get_tracer, mock_model):
    """Test that __call__ creates and ends a span when an exception occurs."""
    # Setup mock tracer and span
    mock_tracer = unittest.mock.MagicMock()
    mock_span = unittest.mock.MagicMock()
    mock_tracer.start_agent_span.return_value = mock_span
    mock_get_tracer.return_value = mock_tracer

    # Setup mock model to raise an exception
    test_exception = ValueError("Test exception")
    mock_model.mock_stream.side_effect = test_exception

    # Create agent and make a call that will raise an exception
    agent = Agent(model=mock_model)

    # Call the agent and catch the exception
    with pytest.raises(ValueError):
        agent("test prompt")

    # Verify span was created
    mock_tracer.start_agent_span.assert_called_once_with(
        messages=[{"content": [{"text": "test prompt"}], "role": "user"}],
        agent_name="Strands Agents",
        model_id=unittest.mock.ANY,
        tools=agent.tool_names,
        system_prompt=agent.system_prompt,
        custom_trace_attributes=agent.trace_attributes,
    )

    # Verify span was ended with the exception
    mock_tracer.end_agent_span.assert_called_once_with(span=mock_span, error=test_exception)


@pytest.mark.asyncio
@unittest.mock.patch("strands.agent.agent.get_tracer")
async def test_agent_stream_async_creates_and_ends_span_on_exception(mock_get_tracer, mock_model, alist):
    """Test that stream_async creates and ends a span when the call succeeds."""
    # Setup mock tracer and span
    mock_tracer = unittest.mock.MagicMock()
    mock_span = unittest.mock.MagicMock()
    mock_tracer.start_agent_span.return_value = mock_span
    mock_get_tracer.return_value = mock_tracer

    # Define the side effect to simulate callback handler raising an Exception
    test_exception = ValueError("Test exception")
    mock_model.mock_stream.side_effect = test_exception

    # Create agent and make a call
    agent = Agent(model=mock_model)

    # Call the agent and catch the exception
    with pytest.raises(ValueError):
        stream = agent.stream_async("test prompt")
        await alist(stream)

    # Verify span was created
    mock_tracer.start_agent_span.assert_called_once_with(
        messages=[{"content": [{"text": "test prompt"}], "role": "user"}],
        agent_name="Strands Agents",
        model_id=unittest.mock.ANY,
        tools=agent.tool_names,
        system_prompt=agent.system_prompt,
        custom_trace_attributes=agent.trace_attributes,
    )

    # Verify span was ended with the exception
    mock_tracer.end_agent_span.assert_called_once_with(span=mock_span, error=test_exception)


def test_agent_init_with_state_object():
    agent = Agent(state=AgentState({"foo": "bar"}))
    assert agent.state.get("foo") == "bar"


def test_non_dict_throws_error():
    with pytest.raises(ValueError, match="state must be an AgentState object or a dict"):
        agent = Agent(state={"object", object()})
        print(agent.state)


def test_non_json_serializable_state_throws_error():
    with pytest.raises(ValueError, match="Value is not JSON serializable"):
        agent = Agent(state={"object": object()})
        print(agent.state)


def test_agent_state_breaks_dict_reference():
    ref_dict = {"hello": "world"}
    agent = Agent(state=ref_dict)

    # Make sure shallow object references do not affect state maintained by AgentState
    ref_dict["hello"] = object()

    # This will fail if AgentState reflects the updated reference
    json.dumps(agent.state.get())


def test_agent_state_breaks_deep_dict_reference():
    ref_dict = {"world": "!"}
    init_dict = {"hello": ref_dict}
    agent = Agent(state=init_dict)
    # Make sure deep reference changes do not affect state mained by AgentState
    ref_dict["world"] = object()

    # This will fail if AgentState reflects the updated reference
    json.dumps(agent.state.get())


def test_agent_state_set_breaks_dict_reference():
    agent = Agent()
    ref_dict = {"hello": "world"}
    # Set should copy the input, and not maintain the reference to the original object
    agent.state.set("hello", ref_dict)
    ref_dict["hello"] = object()

    # This will fail if AgentState reflects the updated reference
    json.dumps(agent.state.get())


def test_agent_state_get_breaks_deep_dict_reference():
    agent = Agent(state={"hello": {"world": "!"}})
    # Get should not return a reference to the internal state
    ref_state = agent.state.get()
    ref_state["hello"]["world"] = object()

    # This will fail if AgentState reflects the updated reference
    json.dumps(agent.state.get())


def test_agent_session_management():
    mock_session_repository = MockedSessionRepository()
    session_manager = RepositorySessionManager(session_id="123", session_repository=mock_session_repository)
    model = MockedModelProvider([{"role": "assistant", "content": [{"text": "hello!"}]}])
    agent = Agent(session_manager=session_manager, model=model)
    agent("Hello!")


def test_agent_restored_from_session_management():
    mock_session_repository = MockedSessionRepository()
    mock_session_repository.create_session(Session(session_id="123", session_type=SessionType.AGENT))
    mock_session_repository.create_agent(
        "123",
        SessionAgent(
            agent_id="default",
            state={"foo": "bar"},
            conversation_manager_state=SlidingWindowConversationManager().get_state(),
        ),
    )
    session_manager = RepositorySessionManager(session_id="123", session_repository=mock_session_repository)

    agent = Agent(session_manager=session_manager)

    assert agent.state.get("foo") == "bar"


def test_agent_restored_from_session_management_with_message():
    mock_session_repository = MockedSessionRepository()
    mock_session_repository.create_session(Session(session_id="123", session_type=SessionType.AGENT))
    mock_session_repository.create_agent(
        "123",
        SessionAgent(
            agent_id="default",
            state={"foo": "bar"},
            conversation_manager_state=SlidingWindowConversationManager().get_state(),
        ),
    )
    mock_session_repository.create_message(
        "123", "default", SessionMessage({"role": "user", "content": [{"text": "Hello!"}]}, 0)
    )
    session_manager = RepositorySessionManager(session_id="123", session_repository=mock_session_repository)

    agent = Agent(session_manager=session_manager)

    assert agent.state.get("foo") == "bar"


def test_agent_redacts_input_on_triggered_guardrail():
    mocked_model = MockedModelProvider(
        [{"redactedUserContent": "BLOCKED!", "redactedAssistantContent": "INPUT BLOCKED!"}]
    )

    agent = Agent(
        model=mocked_model,
        system_prompt="You are a helpful assistant.",
        callback_handler=None,
    )

    response1 = agent("CACTUS")

    assert response1.stop_reason == "guardrail_intervened"
    assert agent.messages[0]["content"][0]["text"] == "BLOCKED!"


def test_agent_restored_from_session_management_with_redacted_input():
    mocked_model = MockedModelProvider(
        [{"redactedUserContent": "BLOCKED!", "redactedAssistantContent": "INPUT BLOCKED!"}]
    )

    test_session_id = str(uuid4())
    mocked_session_repository = MockedSessionRepository()
    session_manager = RepositorySessionManager(session_id=test_session_id, session_repository=mocked_session_repository)

    agent = Agent(
        model=mocked_model,
        system_prompt="You are a helpful assistant.",
        callback_handler=None,
        session_manager=session_manager,
    )

    assert mocked_session_repository.read_agent(test_session_id, agent.agent_id) is not None

    response1 = agent("CACTUS")

    assert response1.stop_reason == "guardrail_intervened"
    assert agent.messages[0]["content"][0]["text"] == "BLOCKED!"
    user_input_session_message = mocked_session_repository.list_messages(test_session_id, agent.agent_id)[0]
    # Assert persisted message is equal to the redacted message in the agent
    assert user_input_session_message.to_message() == agent.messages[0]

    # Restore an agent from the session, confirm input is still redacted
    session_manager_2 = RepositorySessionManager(
        session_id=test_session_id, session_repository=mocked_session_repository
    )
    agent_2 = Agent(
        model=mocked_model,
        system_prompt="You are a helpful assistant.",
        callback_handler=None,
        session_manager=session_manager_2,
    )

    # Assert that the restored agent redacted message is equal to the original agent
    assert agent.messages[0] == agent_2.messages[0]


def test_agent_restored_from_session_management_with_correct_index():
    mock_model_provider = MockedModelProvider(
        [{"role": "assistant", "content": [{"text": "hello!"}]}, {"role": "assistant", "content": [{"text": "world!"}]}]
    )
    mock_session_repository = MockedSessionRepository()
    session_manager = RepositorySessionManager(session_id="test", session_repository=mock_session_repository)
    agent = Agent(session_manager=session_manager, model=mock_model_provider)
    agent("Hello!")

    assert len(mock_session_repository.list_messages("test", agent.agent_id)) == 2

    session_manager_2 = RepositorySessionManager(session_id="test", session_repository=mock_session_repository)
    agent_2 = Agent(session_manager=session_manager_2, model=mock_model_provider)

    assert len(agent_2.messages) == 2
    assert agent_2.messages[1]["content"][0]["text"] == "hello!"

    agent_2("Hello!")

    assert len(agent_2.messages) == 4
    session_messages = mock_session_repository.list_messages("test", agent_2.agent_id)
    assert (len(session_messages)) == 4
    assert session_messages[1].message["content"][0]["text"] == "hello!"
    assert session_messages[3].message["content"][0]["text"] == "world!"


def test_agent_with_session_and_conversation_manager():
    mock_model = MockedModelProvider([{"role": "assistant", "content": [{"text": "hello!"}]}])
    mock_session_repository = MockedSessionRepository()
    session_manager = RepositorySessionManager(session_id="123", session_repository=mock_session_repository)
    conversation_manager = SlidingWindowConversationManager(window_size=1)
    # Create an agent with a mocked model and session repository
    agent = Agent(
        session_manager=session_manager,
        conversation_manager=conversation_manager,
        model=mock_model,
    )

    # Assert session was initialized
    assert mock_session_repository.read_session("123") is not None
    assert mock_session_repository.read_agent("123", agent.agent_id) is not None
    assert len(mock_session_repository.list_messages("123", agent.agent_id)) == 0

    agent("Hello!")

    # After invoking, assert that the messages were persisted
    assert len(mock_session_repository.list_messages("123", agent.agent_id)) == 2
    # Assert conversation manager reduced the messages
    assert len(agent.messages) == 1

    # Initialize another agent using the same session
    session_manager_2 = RepositorySessionManager(session_id="123", session_repository=mock_session_repository)
    conversation_manager_2 = SlidingWindowConversationManager(window_size=1)
    agent_2 = Agent(
        session_manager=session_manager_2,
        conversation_manager=conversation_manager_2,
        model=mock_model,
    )
    # Assert that the second agent was initialized properly, and that the messages of both agents are equal
    assert agent.messages == agent_2.messages
    # Asser the conversation manager was initialized properly
    assert agent.conversation_manager.removed_message_count == agent_2.conversation_manager.removed_message_count


def test_agent_tool_non_serializable_parameter_filtering(agent, mock_randint):
    """Test that non-serializable objects in tool parameters are properly filtered during tool call recording."""
    mock_randint.return_value = 42

    # Create a non-serializable object (Agent instance)
    another_agent = Agent()

    # This should not crash even though we're passing non-serializable objects
    result = agent.tool.tool_decorated(
        random_string="test_value",
        non_serializable_agent=another_agent,  # This would previously cause JSON serialization error
        user_message_override="Testing non-serializable parameter filtering",
    )

    # Verify the tool executed successfully
    expected_result = {
        "content": [{"text": "test_value"}],
        "status": "success",
        "toolUseId": "tooluse_tool_decorated_42",
    }
    assert result == expected_result

    # The key test: this should not crash during execution
    # Check that we have messages recorded (exact count may vary)
    assert len(agent.messages) > 0

    # Check user message with filtered parameters - this is the main test for the bug fix
    user_message = agent.messages[0]
    assert user_message["role"] == "user"
    assert len(user_message["content"]) == 2

    # Check override message
    assert user_message["content"][0]["text"] == "Testing non-serializable parameter filtering\n"

    # Check tool call description with filtered parameters - this is where JSON serialization would fail
    tool_call_text = user_message["content"][1]["text"]
    assert "agent.tool.tool_decorated direct tool call." in tool_call_text
    assert '"random_string": "test_value"' in tool_call_text
    assert '"non_serializable_agent": "<<non-serializable: Agent>>"' not in tool_call_text


def test_agent_tool_no_non_serializable_parameters(agent, mock_randint):
    """Test that normal tool calls with only serializable parameters work unchanged."""
    mock_randint.return_value = 555

    # Call with only serializable parameters
    result = agent.tool.tool_decorated(random_string="normal_call", user_message_override="Normal tool call test")

    # Verify successful execution
    expected_result = {
        "content": [{"text": "normal_call"}],
        "status": "success",
        "toolUseId": "tooluse_tool_decorated_555",
    }
    assert result == expected_result

    # Check message recording works normally
    assert len(agent.messages) > 0
    user_message = agent.messages[0]
    tool_call_text = user_message["content"][1]["text"]

    # Verify normal parameter serialization (no filtering needed)
    assert "agent.tool.tool_decorated direct tool call." in tool_call_text
    assert '"random_string": "normal_call"' in tool_call_text
    # Should not contain any "<<non-serializable:" strings
    assert "<<non-serializable:" not in tool_call_text


def test_agent_tool_record_direct_tool_call_disabled_with_non_serializable(agent, mock_randint):
    """Test that when record_direct_tool_call is disabled, non-serializable parameters don't cause issues."""
    mock_randint.return_value = 777

    # Disable tool call recording
    agent.record_direct_tool_call = False

    # This should work fine even with non-serializable parameters since recording is disabled
    result = agent.tool.tool_decorated(
        random_string="no_recording", non_serializable_agent=Agent(), user_message_override="This shouldn't be recorded"
    )

    # Verify successful execution
    expected_result = {
        "content": [{"text": "no_recording"}],
        "status": "success",
        "toolUseId": "tooluse_tool_decorated_777",
    }
    assert result == expected_result

    # Verify no messages were recorded
    assert len(agent.messages) == 0


def test_agent_empty_invoke():
    model = MockedModelProvider([{"role": "assistant", "content": [{"text": "hello!"}]}])
    agent = Agent(model=model, messages=[{"role": "user", "content": [{"text": "hello!"}]}])
    result = agent()
    assert str(result) == "hello!\n"
    assert len(agent.messages) == 2


def test_agent_empty_list_invoke():
    model = MockedModelProvider([{"role": "assistant", "content": [{"text": "hello!"}]}])
    agent = Agent(model=model, messages=[{"role": "user", "content": [{"text": "hello!"}]}])
    result = agent([])
    assert str(result) == "hello!\n"
    assert len(agent.messages) == 2


def test_agent_with_assistant_role_message():
    model = MockedModelProvider([{"role": "assistant", "content": [{"text": "world!"}]}])
    agent = Agent(model=model)
    assistant_message = [{"role": "assistant", "content": [{"text": "hello..."}]}]
    result = agent(assistant_message)
    assert str(result) == "world!\n"
    assert len(agent.messages) == 2


def test_agent_with_multiple_messages_on_invoke():
    model = MockedModelProvider([{"role": "assistant", "content": [{"text": "world!"}]}])
    agent = Agent(model=model)
    input_messages = [
        {"role": "user", "content": [{"text": "hello"}]},
        {"role": "assistant", "content": [{"text": "..."}]},
    ]
    result = agent(input_messages)
    assert str(result) == "world!\n"
    assert len(agent.messages) == 3


def test_agent_with_invalid_input():
    model = MockedModelProvider([{"role": "assistant", "content": [{"text": "world!"}]}])
    agent = Agent(model=model)
    with pytest.raises(ValueError, match="Input prompt must be of type: `str | list[Contentblock] | Messages | None`."):
        agent({"invalid": "input"})


def test_agent_with_invalid_input_list():
    model = MockedModelProvider([{"role": "assistant", "content": [{"text": "world!"}]}])
    agent = Agent(model=model)
    with pytest.raises(ValueError, match="Input prompt must be of type: `str | list[Contentblock] | Messages | None`."):
        agent([{"invalid": "input"}])


def test_agent_with_list_of_message_and_content_block():
    model = MockedModelProvider([{"role": "assistant", "content": [{"text": "world!"}]}])
    agent = Agent(model=model)
    with pytest.raises(ValueError, match="Input prompt must be of type: `str | list[Contentblock] | Messages | None`."):
        agent([{"role": "user", "content": [{"text": "hello"}]}, {"text", "hello"}])


def test_agent_tool_call_parameter_filtering_integration(mock_randint):
    """Test that tool calls properly filter parameters in message recording."""
    mock_randint.return_value = 42

    @strands.tool
    def test_tool(action: str) -> str:
        """Test tool with single parameter."""
        return action

    agent = Agent(tools=[test_tool])

    # Call tool with extra non-spec parameters
    result = agent.tool.test_tool(
        action="test_value",
        agent=agent,  # Should be filtered out
        extra_param="filtered",  # Should be filtered out
    )

    # Verify tool executed successfully
    assert result["status"] == "success"
    assert result["content"] == [{"text": "test_value"}]

    # Check that only spec parameters are recorded in message history
    assert len(agent.messages) > 0
    user_message = agent.messages[0]
    tool_call_text = user_message["content"][0]["text"]

    # Should only contain the 'action' parameter
    assert '"action": "test_value"' in tool_call_text
    assert '"agent"' not in tool_call_text
    assert '"extra_param"' not in tool_call_text


def test_agent__call__handles_none_invocation_state(mock_model, agent):
    """Test that agent handles None invocation_state without AttributeError."""
    mock_model.mock_stream.return_value = [
        {"contentBlockDelta": {"delta": {"text": "test response"}}},
        {"contentBlockStop": {}},
    ]

    # This should not raise AttributeError: 'NoneType' object has no attribute 'get'
    result = agent("test", invocation_state=None)

    assert result.message["content"][0]["text"] == "test response"
    assert result.stop_reason == "end_turn"


def test_agent__call__invocation_state_with_kwargs_deprecation_warning(agent, mock_event_loop_cycle):
    """Test that kwargs trigger deprecation warning and are merged correctly with invocation_state."""

    async def check_invocation_state(**kwargs):
        invocation_state = kwargs["invocation_state"]
        # Should have nested structure when both invocation_state and kwargs are provided
        assert invocation_state["invocation_state"] == {"my": "state"}
        assert invocation_state["other_kwarg"] == "foobar"
        yield EventLoopStopEvent("stop", {"role": "assistant", "content": [{"text": "Response"}]}, {}, {})

    mock_event_loop_cycle.side_effect = check_invocation_state

    with warnings.catch_warnings(record=True) as captured_warnings:
        warnings.simplefilter("always")
        agent("hello!", invocation_state={"my": "state"}, other_kwarg="foobar")

    # Verify deprecation warning was issued
    assert len(captured_warnings) == 1
    assert issubclass(captured_warnings[0].category, UserWarning)
    assert "`**kwargs` parameter is deprecating, use `invocation_state` instead." in str(captured_warnings[0].message)


def test_agent__call__invocation_state_only_no_warning(agent, mock_event_loop_cycle):
    """Test that using only invocation_state does not trigger warning and passes state directly."""

    async def check_invocation_state(**kwargs):
        invocation_state = kwargs["invocation_state"]

        assert invocation_state["my"] == "state"
        assert "agent" in invocation_state
        yield EventLoopStopEvent("stop", {"role": "assistant", "content": [{"text": "Response"}]}, {}, {})

    mock_event_loop_cycle.side_effect = check_invocation_state

    with warnings.catch_warnings(record=True) as captured_warnings:
        warnings.simplefilter("always")
        agent("hello!", invocation_state={"my": "state"})

    assert len(captured_warnings) == 0


def test_agent__call__resume_interrupt(mock_model, tool_decorated, agenerator):
    tool_use_message = {
        "role": "assistant",
        "content": [
            {
                "toolUse": {
                    "toolUseId": "t1",
                    "name": "tool_decorated",
                    "input": {"random_string": "test input"},
                }
            },
        ],
    }
    agent = Agent(
        messages=[tool_use_message],
        model=mock_model,
        tools=[tool_decorated],
    )

    interrupt = Interrupt(
        id="v1:before_tool_call:t1:78714d6c-613c-5cf4-bf25-7037569941f9",
        name="test_name",
        reason="test reason",
    )

    agent._interrupt_state.activate(context={"tool_use_message": tool_use_message, "tool_results": []})
    agent._interrupt_state.interrupts[interrupt.id] = interrupt

    interrupt_response = {}

    def interrupt_callback(event):
        interrupt_response["response"] = event.interrupt("test_name", "test reason")

    agent.hooks.add_callback(BeforeToolCallEvent, interrupt_callback)

    mock_model.mock_stream.return_value = agenerator(
        [
            {"contentBlockStart": {"start": {"text": ""}}},
            {"contentBlockDelta": {"delta": {"text": "resumed"}}},
            {"contentBlockStop": {}},
        ]
    )

    prompt = [
        {
            "interruptResponse": {
                "interruptId": interrupt.id,
                "response": "test response",
            }
        }
    ]
    agent(prompt)

    tru_result_message = agent.messages[-2]
    exp_result_message = {
        "role": "user",
        "content": [
            {
                "toolResult": {
                    "toolUseId": "t1",
                    "status": "success",
                    "content": [{"text": "test input"}],
                },
            },
        ],
    }
    assert tru_result_message == exp_result_message

    tru_response = interrupt_response["response"]
    exp_response = "test response"
    assert tru_response == exp_response

    tru_state = agent._interrupt_state.to_dict()
    exp_state = {
        "activated": False,
        "context": {},
        "interrupts": {},
    }
    assert tru_state == exp_state


def test_agent__call__resume_interrupt_invalid_prompt():
    agent = Agent()
    agent._interrupt_state.activated = True

    exp_message = r"prompt_type=<class 'str'> \| must resume from interrupt with list of interruptResponse's"
    with pytest.raises(TypeError, match=exp_message):
        agent("invalid")


def test_agent__call__resume_interrupt_invalid_content():
    agent = Agent()
    agent._interrupt_state.activated = True

    exp_message = r"content_types=<\['text'\]> \| must resume from interrupt with list of interruptResponse's"
    with pytest.raises(TypeError, match=exp_message):
        agent([{"text": "invalid"}])


def test_agent__call__resume_interrupt_invalid_id():
    agent = Agent()
    agent._interrupt_state.activated = True

    exp_message = r"interrupt_id=<invalid> \| no interrupt found"
    with pytest.raises(KeyError, match=exp_message):
        agent([{"interruptResponse": {"interruptId": "invalid", "response": None}}])


def test_agent_structured_output_interrupt(user):
    agent = Agent()
    agent._interrupt_state.activated = True

    exp_message = r"cannot call structured output during interrupt"
    with pytest.raises(RuntimeError, match=exp_message):
        agent.structured_output(type(user), "invalid")


def test_agent_tool_caller_interrupt():
    @strands.tool(context=True)
    def test_tool(tool_context):
        tool_context.interrupt("test-interrupt")

    agent = Agent(tools=[test_tool])

    exp_message = r"cannot raise interrupt in direct tool call"
    with pytest.raises(RuntimeError, match=exp_message):
        agent.tool.test_tool(agent=agent)

    tru_state = agent._interrupt_state.to_dict()
    exp_state = {
        "activated": False,
        "context": {},
        "interrupts": {},
    }
    assert tru_state == exp_state

    tru_messages = agent.messages
    exp_messages = []
    assert tru_messages == exp_messages


def test_agent_tool_caller_interrupt_activated():
    agent = Agent()
    agent._interrupt_state.activated = True

    exp_message = r"cannot directly call tool during interrupt"
    with pytest.raises(RuntimeError, match=exp_message):
        agent.tool.test_tool()


def test_latest_message_tool_use_skips_model_invoke(tool_decorated):
    mock_model = MockedModelProvider([{"role": "assistant", "content": [{"text": "I see the tool result"}]}])

    messages: Messages = [
        {
            "role": "assistant",
            "content": [
                {"toolUse": {"toolUseId": "123", "name": "tool_decorated", "input": {"random_string": "Hello"}}}
            ],
        }
    ]
    agent = Agent(model=mock_model, tools=[tool_decorated], messages=messages)

    agent()

    assert mock_model.index == 1
    assert len(agent.messages) == 3
    assert agent.messages[1]["content"][0]["toolResult"]["content"][0]["text"] == "Hello"
    assert agent.messages[2]["content"][0]["text"] == "I see the tool result"


def test_agent_del_before_tool_registry_set():
    """Test that Agent.__del__ doesn't fail if called before tool_registry is set."""
    agent = Agent()
    del agent.tool_registry
    agent.__del__()  # Should not raise


def test_agent__call__invalid_tool_name():
    @strands.tool
    def shell(command: str):
        pass

    model = MockedModelProvider(
        [
            {
                "role": "assistant",
                "content": [
                    {
                        "toolUse": {
                            "toolUseId": "tool_use_id",
                            "name": "invalid tool",
                            "input": "{}",
                        }
                    }
                ],
            },
            {"role": "assistant", "content": [{"text": "I invoked a tool!"}]},
        ]
    )

    agent = Agent(tools=[shell], model=model)
    result = agent("Test")

    # Ensure the stop_reason is
    assert result.stop_reason == "end_turn"

    # Assert that there exists a message with a toolResponse
    assert agent.messages[-2] == {
        "content": [
            {
                "toolResult": {
                    "content": [{"text": "Error: tool_name=<invalid tool> | invalid tool name pattern"}],
                    "status": "error",
                    "toolUseId": "tool_use_id",
                }
            }
        ],
        "role": "user",
    }

    # And that it continued to the LLM call
    assert agent.messages[-1] == {"content": [{"text": "I invoked a tool!"}], "role": "assistant"}


<<<<<<< HEAD
def test_agent_string_system_prompt():
    """Test initialization with string system prompt."""
    system_prompt = "You are a helpful assistant."
    agent = Agent(system_prompt=system_prompt)

    assert agent.system_prompt == system_prompt
    assert agent._system_prompt_content == [{"text": system_prompt}]


def test_agent_single_text_block_system_prompt():
    """Test initialization with single text SystemContentBlock."""
    text = "You are a helpful assistant."
    system_prompt_content = [{"text": text}]
    agent = Agent(system_prompt=system_prompt_content)

    assert agent.system_prompt == text
    assert agent._system_prompt_content == system_prompt_content


def test_agent_multiple_blocks_system_prompt():
    """Test initialization with multiple SystemContentBlocks."""
    system_prompt_content = [
        {"text": "You are a helpful assistant."},
        {"cachePoint": {"type": "default"}},
        {"text": "Additional instructions."},
    ]
    agent = Agent(system_prompt=system_prompt_content)

    assert agent.system_prompt == "You are a helpful assistant.\nAdditional instructions."
    assert agent._system_prompt_content == system_prompt_content


def test_agent_single_non_text_block_system_prompt():
    """Test initialization with single non-text SystemContentBlock."""
    system_prompt_content = [{"cachePoint": {"type": "default"}}]
    agent = Agent(system_prompt=system_prompt_content)

    assert agent.system_prompt is None
    assert agent._system_prompt_content == system_prompt_content


def test_agent_none_system_prompt():
    """Test initialization with None system prompt."""
    agent = Agent(system_prompt=None)

    assert agent.system_prompt is None
    assert agent._system_prompt_content is None


def test_agent_empty_list_system_prompt():
    """Test initialization with empty list system prompt."""
    agent = Agent(system_prompt=[])

    assert agent.system_prompt is None
    assert agent._system_prompt_content == []


def test_agent_backwards_compatibility_string_access():
    """Test that string system prompts maintain backwards compatibility."""
    system_prompt = "You are a helpful assistant."
    agent = Agent(system_prompt=system_prompt)

    # Should be able to access as string for backwards compatibility
    assert agent.system_prompt == system_prompt


def test_agent_backwards_compatibility_single_text_block():
    """Test that single text blocks maintain backwards compatibility."""
    text = "You are a helpful assistant."
    system_prompt_content = [{"text": text}]
    agent = Agent(system_prompt=system_prompt_content)

    # Should extract text for backwards compatibility
    assert agent.system_prompt == text
=======
@pytest.mark.parametrize(
    "content, expected",
    [
        # Single toolResult block - preserves structure, redacts content
        (
            [{"toolResult": {"toolUseId": "123", "content": [{"text": "original result"}], "status": "success"}}],
            [{"toolResult": {"toolUseId": "123", "content": [{"text": "REDACTED"}], "status": "success"}}],
        ),
        # Multiple toolResult blocks - preserves all, redacts each content
        (
            [
                {"toolResult": {"toolUseId": "123", "content": [{"text": "result1"}], "status": "success"}},
                {"toolResult": {"toolUseId": "456", "content": [{"text": "result2"}], "status": "error"}},
            ],
            [
                {"toolResult": {"toolUseId": "123", "content": [{"text": "REDACTED"}], "status": "success"}},
                {"toolResult": {"toolUseId": "456", "content": [{"text": "REDACTED"}], "status": "error"}},
            ],
        ),
        # Text only content - replaces with single text block
        (
            [{"text": "sensitive data"}],
            [{"text": "REDACTED"}],
        ),
        # Mixed content with toolResult - keeps only toolResult blocks
        # (This should not actually happen, toolResult is never mixed with other content)
        (
            [
                {"text": "some text"},
                {"toolResult": {"toolUseId": "789", "content": [{"text": "tool output"}], "status": "success"}},
                {"image": {"format": "png", "source": {"bytes": b"fake_data"}}},
            ],
            [{"toolResult": {"toolUseId": "789", "content": [{"text": "REDACTED"}], "status": "success"}}],
        ),
        # Empty content - returns single text block
        (
            [],
            [{"text": "REDACTED"}],
        ),
    ],
    ids=[
        "single_tool_result",
        "multiple_tool_results",
        "text_only",
        "mixed_content_with_tool_result",
        "empty_content",
    ],
)
def test_redact_user_content(content, expected):
    """Test _redact_user_content function with various content types."""
    agent = Agent()
    result = agent._redact_user_content(content, "REDACTED")
    assert result == expected
>>>>>>> bed1b68d
<|MERGE_RESOLUTION|>--- conflicted
+++ resolved
@@ -2166,7 +2166,6 @@
     assert agent.messages[-1] == {"content": [{"text": "I invoked a tool!"}], "role": "assistant"}
 
 
-<<<<<<< HEAD
 def test_agent_string_system_prompt():
     """Test initialization with string system prompt."""
     system_prompt = "You are a helpful assistant."
@@ -2241,7 +2240,8 @@
 
     # Should extract text for backwards compatibility
     assert agent.system_prompt == text
-=======
+    
+    
 @pytest.mark.parametrize(
     "content, expected",
     [
@@ -2294,5 +2294,4 @@
     """Test _redact_user_content function with various content types."""
     agent = Agent()
     result = agent._redact_user_content(content, "REDACTED")
-    assert result == expected
->>>>>>> bed1b68d
+    assert result == expected